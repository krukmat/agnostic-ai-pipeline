--- conflicted
+++ resolved
@@ -138,21 +138,6 @@
 
 ### Análisis por Tipo de Concept
 
-<<<<<<< HEAD
-1. Verifica prerequisitos (jq, git limpio, branches, claves).
-2. Crea directorios `artifacts/comparison/{master,dspy,logs}`.
-3. Define el arreglo `CONCEPTS` y lo guarda en `concepts.txt`.
-4. Ejecuta, para cada concepto:
-   - Llama `make ba` y `make dspy-ba` desde la rama actual.
-   - Copia la salida (`planning/requirements.yaml` o `artifacts/dspy/requirements_dspy.yaml`).
-   - Registra métricas en `execution_log.jsonl`.
-5. Respeta `RATE_LIMIT_SECONDS` entre conceptos.
-6. Restaura el branch original y presenta un resumen.
-
-> Nota: corre el script desde una rama que ya contenga ambos targets (por ejemplo `dspy-integration` después de fusionar los cambios de `main`).
-
-Ejemplo de uso:
-=======
 | Tipo | # Concepts | Master Invalids | DSPy Invalids | Master Avg Time | DSPy Avg Time |
 |------|------------|-----------------|---------------|-----------------|---------------|
 | Simple (1-10) | 10 | 1 (10%) | 0 (0%) | ~85s | ~5s |
@@ -160,7 +145,6 @@
 | Complex (22-30) | 0 | N/A | N/A | N/A | N/A |
 
 **Observación**: Master BA falla **más frecuentemente** en concepts de complejidad media (27% vs 10%).
->>>>>>> bd0825c8
 
 ---
 
