--- conflicted
+++ resolved
@@ -6,7 +6,8 @@
 import re
 import pathlib
 import sys
-from typing import Optional
+import textwrap
+from typing import Any, Dict, List, Optional
 
 import typer
 import yaml
@@ -16,28 +17,14 @@
 
 BA_PROMPT = (ROOT / "prompts" / "ba.md").read_text(encoding="utf-8")
 
-<<<<<<< HEAD
 
 async def generate_requirements(concept: str) -> dict:
     ensure_dirs()
-    client = Client(role="ba")
-    print(f"Using CONCEPT: {concept}")
-    print(
-        f"DEBUG: Calling LLM via {client.provider_type} with model {client.model}, "
-        f"temp {client.temperature}, max_tokens {client.max_tokens}"
-    )
-=======
-async def main():
-    ensure_dirs()
-    concept = os.environ.get("CONCEPT","").strip()
-    if not concept:
-        logger.error('Set CONCEPT="..." environment variable.')
-        raise SystemExit(1)
-
+    # Use logger instead of print for debug/info messages
     logger.info(f"[BA] Using CONCEPT: {concept}")
     client = Client(role="ba")
     logger.debug(f"[BA] Calling LLM via {client.provider_type} with model {client.model}, temp {client.temperature}, max_tokens {client.max_tokens}")
->>>>>>> 61a61bf7
+    
     text = await client.chat(system=BA_PROMPT, user=f"CONCEPT:\n{concept}\n\nFollow the exact output format.")
     logger.debug(f"[BA] LLM returned {len(text)} characters")
     logger.debug(f"[BA] Response preview: {text[:300]}...")
@@ -46,17 +33,11 @@
     debug_file.write_text(text, encoding="utf-8")
     logger.debug(f"[BA] Full response saved to {debug_file}")
 
-<<<<<<< HEAD
     def grab(tag: str, label: str) -> str:
-        match = re.search(rf"```{tag}\\s+{label}\\s*([\\s\\S]*?)```", text)
+        # Updated regex to be more robust for YAML block extraction
+        match = re.search(rf"```{tag}\s*{label}\s*\n([\s\S]+?)\n```", text)
         content = match.group(1).strip() if match else ""
-        print(f"DEBUG: Grabbed '{tag}:{label}' with {len(content)} characters")
-=======
-    def grab(tag, label):
-        m = re.search(rf"```{tag}\s+{label}\s*([\s\S]*?)```", text)
-        content = m.group(1).strip() if m else ""
         logger.debug(f"[BA] Grabbed '{tag}:{label}' with {len(content)} characters")
->>>>>>> 61a61bf7
         return content
 
     requirements_text = grab("yaml", "REQUIREMENTS")
@@ -65,19 +46,19 @@
             meta_block = yaml.safe_dump({"meta": {"original_request": concept}}, sort_keys=False).strip()
             if meta_block:
                 requirements_text = f"{meta_block}\n\n{requirements_text}".rstrip() + "\n"
-<<<<<<< HEAD
         except Exception as exc:  # pragma: no cover - defensive logging
-            print(f"WARNING: Failed to embed original concept: {exc}")
+            logger.warning(f"[BA] Failed to embed original concept: {exc}")
     output_path = PLANNING / "requirements.yaml"
     output_path.write_text(requirements_text, encoding="utf-8")
-    print("✓ requirements.yaml written under planning/")
+    logger.info("✓ requirements.yaml written under planning/")
     return {"requirements_path": str(output_path), "raw_response_path": str(debug_file)}
 
 
 async def _main_env() -> None:
     concept = os.environ.get("CONCEPT", "").strip()
     if not concept:
-        raise SystemExit('Set CONCEPT="..."')
+        logger.error('Set CONCEPT="..." environment variable.')
+        raise SystemExit(1)
     await generate_requirements(concept)
 
 
@@ -88,6 +69,7 @@
 def generate(concept: Optional[str] = typer.Option(None, help="Concept description for requirements generation")) -> None:
     concept_value = concept or os.environ.get("CONCEPT", "").strip()
     if not concept_value:
+        logger.error('Concept not provided. Use --concept flag or set CONCEPT="..." environment variable.')
         raise typer.Exit(code=1)
     result = asyncio.run(generate_requirements(concept_value))
     typer.echo(json.dumps(result, indent=2))
@@ -101,14 +83,9 @@
     card, handlers = business_analyst_card()
     run_agent("business_analyst", card, handlers, reload=reload)
 
-=======
-        except Exception as exc:
-            logger.warning(f"[BA] Failed to embed original concept: {exc}")
-    (PLANNING/"requirements.yaml").write_text(requirements_text, encoding="utf-8")
-    logger.info("✓ requirements.yaml written under planning/")
->>>>>>> 61a61bf7
 
 if __name__ == "__main__":
+    # Check if running via make or directly
     if len(sys.argv) == 1 and os.environ.get("CONCEPT"):
         asyncio.run(_main_env())
     else:
