--- conflicted
+++ resolved
@@ -1,7 +1,6 @@
 # Loop Release Workflow – AGNOSTIC AI PIPELINE 🏗️
 
 **Deliver finished products through repeatable BA → Product Owner → Architect → Dev → QA release loops.**
-<<<<<<< HEAD
 
 ## Project Overview
 
@@ -27,8 +26,6 @@
 - **Entry point** – `make po` (or `python scripts/run_product_owner.py evaluate`) generates updated vision/review files after the Business Analyst stage.
 
 The Product Owner sits between the Business Analyst and the Architect, acting as a quality gate for requirements before the technical planning begins.
-=======
->>>>>>> fbeaaefa
 
 ## Project Overview
 
@@ -98,15 +95,12 @@
     QA -->|fail| ARCH
 ```
 
-<<<<<<< HEAD
 ### Role Responsibilities
-=======
 - **CONCEPT** – Plain-text business goal consumed by the Business Analyst.
 - **LOOPS** – Number of Dev→QA passes in the iteration (defaults to 1).
 - **ITERATION_NAME** – Human-readable label for snapshots under `artifacts/iterations/`.
 - **ALLOW_NO_TESTS** – Set to `0` for strict QA, `1` for exploratory prototyping.
 - **SKIP_BA / SKIP_PLAN** – Reuse existing requirements/stories without re-running those roles.
->>>>>>> fbeaaefa
 
 | Role | Primary Script | Key Inputs | Key Outputs | Decision Points |
 | ---- | -------------- | ---------- | ----------- | --------------- |
@@ -118,7 +112,6 @@
 
 ### Execution Timeline per Iteration
 
-<<<<<<< HEAD
 1. **Concept definition** – Provide a clear business description by exporting `CONCEPT="..."`.
 2. **BA stage** – Run `make ba` (or let `make iteration` call it) to produce the structured requirements.
 3. **PO validation** – Execute `make po` to update the product vision and confirm alignment.
@@ -145,9 +138,7 @@
 make clean                 # removes artifacts/*
 FLUSH=1 make clean         # also empties planning/ and project/
 ```
-=======
 ### Loop Lifecycle
->>>>>>> fbeaaefa
 
 Use `artifact/qa/story_logs/<story>.log` to investigate repeated QA failures, and `planning/product_owner_review.yaml` to reconcile BA requirements with the product vision across iterations.
 
@@ -204,14 +195,11 @@
 - `scripts/llm.py` handles provider selection per role, logging raw interactions under `artifacts/<role>/last_raw.txt`.
 - Mix and match local (Ollama) or paid APIs (OpenAI, Claude Code, Codex CLI, etc.) within the same release; each role can target a different provider without code changes.
 
-<<<<<<< HEAD
-=======
 ## Vertex AI (Gemini) Providers
 
 - Google Vertex AI support ships via the `vertex_cli` (REST through `gcloud auth print-access-token`) and optional `vertex_sdk` providers.
 - See `vertex_ai_gemini_provider_via_gcloud_implementation_guide_for_codex.md` for setup, smoke tests, CI wiring, and advanced usage notes.
 
->>>>>>> fbeaaefa
 ### Architect Complexity Tiers
 
 - The Architect agent inspects `planning/requirements.yaml` and chooses between three prompt tiers:
